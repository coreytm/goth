// Package instagram implements the OAuth2 protocol for authenticating users through Instagram.
// This package can be used as a reference implementation of an OAuth2 provider for Goth.
package instagram

import (
	"bytes"
	"encoding/json"
	"errors"
	"io"
	"io/ioutil"
	"net/http"
	"net/url"

	"github.com/markbates/goth"
	"golang.org/x/oauth2"
)

var (
	authURL         = "https://api.instagram.com/oauth/authorize/"
	tokenURL        = "https://api.instagram.com/oauth/access_token"
	endPointProfile = "https://api.instagram.com/v1/users/self/"
)

// New creates a new Instagram provider, and sets up important connection details.
// You should always call `instagram.New` to get a new Provider. Never try to craete
// one manually.
func New(clientKey, secret, callbackURL string, scopes ...string) *Provider {
	p := &Provider{
		ClientKey:   clientKey,
		Secret:      secret,
		CallbackURL: callbackURL,
	}
	p.config = newConfig(p, scopes)
	return p
}

// Provider is the implementation of `goth.Provider` for accessing Instagram
type Provider struct {
	ClientKey   string
	Secret      string
	CallbackURL string
	UserAgent   string
	Client      *http.Client
	config      *oauth2.Config
}

// Name is the name used to retrive this provider later.
func (p *Provider) Name() string {
	return "instagram"
}

//Debug TODO
func (p *Provider) Debug(debug bool) {}

// BeginAuth asks Instagram for an authentication end-point.
func (p *Provider) BeginAuth(state string) (goth.Session, error) {
	url := p.config.AuthCodeURL(state)
	session := &Session{
		AuthURL: url,
	}
	return session, nil
}

// FetchUser will go to Instagram and access basic information about the user.
func (p *Provider) FetchUser(session goth.Session) (goth.User, error) {
	sess := session.(*Session)
	user := goth.User{
		AccessToken: sess.AccessToken,
		Provider:    p.Name(),
	}

<<<<<<< HEAD
	response, err := goth.HTTPClientWithFallBack(p.Client).Get(endpointProfile + "?access_token=" + url.QueryEscape(sess.AccessToken))
=======
	response, err := http.Get(endPointProfile + "?access_token=" + url.QueryEscape(sess.AccessToken))
>>>>>>> 50de7752
	if err != nil {
		return user, err
	}
	defer response.Body.Close()

	bits, err := ioutil.ReadAll(response.Body)
	if err != nil {
		return user, err
	}
	err = json.NewDecoder(bytes.NewReader(bits)).Decode(&user.RawData)
	if err != nil {
		return user, err
	}
	err = userFromReader(bytes.NewReader(bits), &user)
	return user, err
}

func userFromReader(reader io.Reader, user *goth.User) error {
	u := struct {
		Data struct {
			ID             string `json:"id"`
			UserName       string `json:"username"`
			FullName       string `json:"full_name"`
			ProfilePicture string `json:"profile_picture"`
			Bio            string `json:"bio"`
			Website        string `json:"website"`
			Counts         struct {
				Media      int `json:"media"`
				Follows    int `json:"follows"`
				FollowedBy int `json:"followed_by"`
			} `json:"counts"`
		} `json:"data"`
	}{}
	err := json.NewDecoder(reader).Decode(&u)
	if err != nil {
		return err
	}
	user.Name = u.Data.UserName
	user.NickName = u.Data.UserName
	user.AvatarURL = u.Data.ProfilePicture
	user.Description = u.Data.Bio
	return err
}

func newConfig(p *Provider, scopes []string) *oauth2.Config {
	c := &oauth2.Config{
		ClientID:     p.ClientKey,
		ClientSecret: p.Secret,
		RedirectURL:  p.CallbackURL,
		Endpoint: oauth2.Endpoint{
			AuthURL:  authURL,
			TokenURL: tokenURL,
		},
		Scopes: []string{
			"basic",
		},
	}
	defaultScopes := map[string]struct{}{
		"basic": {},
	}

	for _, scope := range scopes {
		if _, exists := defaultScopes[scope]; !exists {
			c.Scopes = append(c.Scopes, scope)
		}
	}

	return c
}

//RefreshToken refresh token is not provided by instagram
func (p *Provider) RefreshToken(refreshToken string) (*oauth2.Token, error) {
	return nil, errors.New("Refresh token is not provided by instagram")
}

//RefreshTokenAvailable refresh token is not provided by instagram
func (p *Provider) RefreshTokenAvailable() bool {
	return false
}<|MERGE_RESOLUTION|>--- conflicted
+++ resolved
@@ -69,11 +69,8 @@
 		Provider:    p.Name(),
 	}
 
-<<<<<<< HEAD
-	response, err := goth.HTTPClientWithFallBack(p.Client).Get(endpointProfile + "?access_token=" + url.QueryEscape(sess.AccessToken))
-=======
-	response, err := http.Get(endPointProfile + "?access_token=" + url.QueryEscape(sess.AccessToken))
->>>>>>> 50de7752
+	response, err := goth.HTTPClientWithFallBack(p.Client).Get(endPointProfile + "?access_token=" + url.QueryEscape(sess.AccessToken))
+
 	if err != nil {
 		return user, err
 	}
