--- conflicted
+++ resolved
@@ -6,19 +6,13 @@
 	"bytes"
 	"encoding/json"
 	"errors"
-<<<<<<< HEAD
-=======
 	"fmt"
->>>>>>> 50de7752
 	"io"
 	"io/ioutil"
 	"net/http"
 	"net/url"
 	"strconv"
-<<<<<<< HEAD
-=======
 	"strings"
->>>>>>> 50de7752
 
 	"github.com/markbates/goth"
 	"golang.org/x/oauth2"
